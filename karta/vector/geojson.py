--- conflicted
+++ resolved
@@ -171,13 +171,8 @@
         return
 
     def print_json(self):
-<<<<<<< HEAD
-        """ Return GeoJSON representation in a string. """
-        return json.dumps(self.supobj, indent=2)
-=======
         """ Print GeoJSON representation. """
         return json.dumps(self.supobj, indent=2, cls=ExtendedJSONEncoder)
->>>>>>> 2c5aef74
 
     def write_json(self, fout):
         """ Dump internal dict-object to JSON using the builtin `json` module.
