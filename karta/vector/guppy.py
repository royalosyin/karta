"""
Geographical measurement and simple analysis module for Python 2.X.X. Provides
Point, Multipoint, Line, and Polygon classes, with methods for simple
measurements such as distance, area, and bearing.

Written by Nat Wilson (njwilson23@gmail.com)
"""

import math
import sys
import traceback
import numpy as np
from . import vtk
from . import geojson
from . import xyfile

from collections import deque
from metadata import Metadata

try:
    import _cvectorgeo as _vecgeo
except ImportError:
    sys.stderr.write("falling back on slow _vectorgeo")
    import _vectorgeo as _vecgeo

try:
    import shapely.geometry as geometry
except ImportError:
    pass

try:
    import pyproj
    PYPROJ = True
    geod = pyproj.Geod(ellps="WGS84")
except ImportError:
    PYPROJ = False

LONLAT = "lonlat"       # This is a temporary, nonstandard SRID

class Geometry(object):
    """ This is the abstract base class for all geometry types, i.e. Point,
    Multipoints and subclasses thereof. """
    _geotype = None

    def __init__(self, crs=None):
        self.properties = {}
        self._crs = crs
        return

    def _distance(self, pos0, pos1):
        """ Generic method for calculating distance between positions that
        respects CRS """
        if self._crs == LONLAT:
            _, _, dist = geod.inv(pos0.x, pos0.y, pos1.x, pos1.y, radians=False)
        else:
            dist = _vecgeo.distance(pos0.x, pos0.y, pos1.x, pos1.y)
        return dist

    def add_property(self, name, value):
        """ Insert a property (name -> value) into the properties dict, raising
        a NameError if the property already exists. Compared to directly
        manipulating the properties dict, this avoids accidents. """
        if name not in self.properties:
            self.properties[name] = value
        else:
            raise NameError("property '{0}' already exists in {1}".format(name, type(self)))
        return

    def delete_property(self, name):
        """ Equivalent to

            del self.properties[name]
        """
        if name in self.properties:
            del self.properties[name]
        return


class Point(Geometry):
    """ This defines the point class, from which x,y[,z] points can be
    constructed. """
    _geotype = "Point"

    def __init__(self, coords, data=None, properties=None, **kwargs):
        if properties is None: properties = {}
        super(Point, self).__init__(**kwargs)
        self.vertex = coords
        self._setxyz()
        self.data = Metadata(data, singleton=True)
        if hasattr(properties, "keys"):
            self.properties = properties
        return

    def __getitem__(self, idx):
        return self.vertex[idx]

    def __repr__(self):
        return 'Point(' + str(self.vertex) + ')'

    def __eq__(self, other):
        if hasattr(other, "vertex"):
            return self.vertex == other.vertex
        else:
            return False

    def _setxyz(self):
        """ Create convenience *x*, *y* (, *z*) attributes from vertices. """
        self.x = self.vertex[0]
        self.y = self.vertex[1]
        try:
            self.z = self.vertex[2]
            self.rank = 3
        except IndexError:
            self.z = None
            self.rank = 2
        return

    def get_vertex(self):
        """ Return the Point vertex as a tuple. """
        return self.vertex

    def coordsxy(self, convert_to=False):
        """ Returns the x,y coordinates. Convert_to may be set to 'deg'
        or 'rad' for convenience.  """
        if convert_to == 'rad':
            return (self.x*3.14159/180., self.y*3.14159/180.)
        elif convert_to == 'deg':
            return (self.x/3.14159*180., self.y/3.14159*180.)
        else:
            return (self.x, self.y)

    def azimuth(self, other, spherical=False):
        """ Returns the azimuth from self to other in radians. Returns
        None if points are coincident.
        """

        if self._crs == LONLAT and other._crs == LONLAT:
            az1, _, _ = geod.inv(self.x, self.y, other.x, other.y)
            return az1 * math.pi / 180.0

        elif self._crs != LONLAT and other._crs != LONLAT:
            dx = self.x - other.x
            dy = self.y - other.y

            if dx == 0.0:
                if dy > 0.0:
                    return 0.0
                elif dy < 0.0:
                    return math.pi
                else:
                    return None

            elif dy >= 0.0:
                return math.atan(dy / dx)

            else:
                return math.atan(dy / dx) + math.pi

<<<<<<< HEAD
        else:
            raise CRSError("Cannot compute azimuth between point in different "
                           "coordinate systems")
=======
        elif spherical is True:
            raise NotImplementedError
        else:
            raise Exception("Value for 'spherical' kwarg not understood")
        return

    def azimuth(self, other, spherical=False):
        """ Returns the azimuth from self to other in radians. Returns None
        if points are coincident. """

        if self.z is None:
            raise GGeoError("Point.azimuth() cannot be called from a rank 2 "
                            "coordinate.")
        elif other.z is None:
            raise GGeoError("Point.azimuth() cannot be called on a rank 2 "
                            "coordinate.")

        distxy = math.sqrt((self.x-other.x)**2. + (self.y-other.y)**2.)
        dz = other.z - self.z

        if self._crs == LONLAT and other._crs == LONLAT:
            az1, _, _ = Geod.inv(self.x, self.y, other.x, other.y)
            return az1

        elif self._crs != LONLAT and other._crs != LONLAT:
            if distxy == 0.0:
                if dz > 0.0:
                    return 0.5 * np.pi
                elif dz < 0.0:
                    return -0.5 * np.pi
                elif dz == 0.0:
                    return np.nan
            else:
                return math.atan(dz / distxy)

        else:
            raise CRSError("Cannot compute azimuth between point in different coordinate systems")
>>>>>>> fb3c05d9

    def walk(self, distance, bearing, azimuth=0.0, spherical=False):
        """ Wraps walk() """
        return walk(self, distance, bearing, azimuth=0.0, spherical=False)

    def distance(self, other):
        """ Returns a cartesian distance. """
        flat_dist = math.sqrt((self.x-other.x)**2. + (self.y-other.y)**2.)
        if self.z is None or other.z is None:
            return flat_dist
        else:
            return math.sqrt(flat_dist**2. + (self.z-other.z)**2.)

    def greatcircle(self, other):
        """ Return the greatcircle distance between two geographical points. """
        if not PYPROJ:
            raise CRSError("Great circle computations require pyproj")
        if not (self._crs == LONLAT and other._crs == LONLAT):
            raise CRSError("Great circle diastances require both points to be "
                           "in geographical coordinates")
        az1, az2, dist = geod.inv(self.x, self.y, other.x, other.y, radians=False)
        return dist


    def shift(self, shift_vector):
        """ Shift point by the amount given by a vector. Operation occurs
        in-place """
        if len(shift_vector) != self.rank:
            raise GGeoError('Shift vector length must equal geometry rank.')

        self.vertex = tuple([a+b for a,b in zip(self.vertex, shift_vector)])
        self._setxyz()
        return

    def as_geojson(self, **kwargs):
        """ Write data as a GeoJSON string to a file-like object `f`.

        Parameters
        ----------
        f : file-like object to recieve the GeoJSON string

        *kwargs* include:
        crs : coordinate reference system
        crs_fmt : format of `crs`; may be one of ('epsg','ogc_crs_urn')
        bbox : an optional bounding box tuple in the form (w,e,s,n)
        """
        writer = geojson.GeoJSONWriter(self, **kwargs)
        return writer.print_json()

    def to_geojson(self, f, **kwargs):
        """ Write data as a GeoJSON string to a file-like object `f`.

        Parameters
        ----------
        f : file-like object to recieve the GeoJSON string

        *kwargs* include:
        crs : coordinate reference system
        crs_fmt : format of `crs`; may be one of ('epsg','ogc_crs_urn')
        bbox : an optional bounding box tuple in the form (w,e,s,n)
        """
        writer = geojson.GeoJSONWriter(self, **kwargs)
        writer.write_json(f)
        return writer

    def to_shapely(self):
        """ Returns a Shapely Point instance. """
        try:
            return geometry.Point(self.x, self.y, self.z)
        except NameError:
            raise ImportError('Shapely module did not import\n')


class Multipoint(Geometry):
    """ Point cloud with associated attributes. This is a base class for the
    polyline and polygon classes. """
    _geotype = "Multipoint"

    def __init__(self, vertices, data=None, properties=None, **kwargs):
        """ Create a feature with multiple vertices.

        vertices : a list of tuples containing point coordinates.

        data : is either `None` a list of point attributes, or a dictionary of
        point attributes. If `data` is not `None`, then it (or its values) must
        match `vertices` in length.
        """
        super(Multipoint, self).__init__(**kwargs)
        if properties is None: properties = {}
        if len(vertices) > 0:
            self.rank = len(vertices[0])

            if self.rank > 3 or self.rank < 2:
                raise GInitError('Input must be doubles or triples\n')
            elif False in [self.rank == len(i) for i in vertices]:
                raise GInitError('Input must have consistent rank\n')
            else:
                self.vertices = [tuple(i) for i in vertices]

        else:
            self.rank = None
            self.vertices = []

        if hasattr(properties, "keys"):
            self.properties = properties

        self.data = Metadata(data)
        return

    #def __repr__(self):
    #    return 'Multipoint(' + reduce(lambda a,b: str(a) + ' ' + str(b),
    #            self.vertices) + ')'

    def __len__(self):
        return len(self.vertices)

    def __getitem__(self, key):
        if not isinstance(key, int):
            raise GGeoError('Indices must be integers')
        return Point(self.vertices[key], data=self.data[key],
                     properties=self.properties, crs=self._crs)

    def __setitem__(self, key, value):
        if not isinstance(key, int):
            raise GGeoError('Indices must be integers')
        if len(value) != self.rank:
            raise GGeoError('Cannot insert values with'
                            'rank != {0}'.format(self.rank))
        self.vertices[key] = value
        return

    def __delitem__(self, key):
        if len(self) > key:
            del self.vertices[key]
            del self.data[key]
        else:
            raise GGeoError('Index ({0}) exceeds length'
                            '({1})'.format(key, len(self)))
        return

    def __iter__(self):
        return (self[i] for i in range(len(self)))
        #return (pt for pt in self.vertices)

    def __eq__(self, other):
        return isinstance(other, type(self)) and other.vertices == self.vertices

    def _bbox_overlap(self, other):
        """ Return whether bounding boxes between self and another geometry
        overlap.
        """
        reg0 = self.get_bbox()
        reg1 = other.get_bbox()
        return (reg0[0] < reg1[1] and reg0[1] > reg1[0] and
                reg0[2] < reg1[3] and reg0[3] > reg1[2])

    def get_bbox(self):
        """ Return the extents of a bounding box as
            (xmin, ymax, ymin, ymax, [zmin, zmin]).
        """
        if self.rank == 2:
            x, y = self.get_coordinate_lists()
            bbox = (min(x), max(x), min(y), max(y))
        elif self.rank == 3:
            x, y, z = self.get_coordinate_lists()
            bbox = (min(x), max(x), min(y), max(y), min(z), max(z))
        return bbox

    def print_vertices(self):
        """ Prints an enumerated list of indices. """
        for i, vertex in enumerate(self.vertices):
            print i, '\t', vertex

    def get_vertices(self):
        """ Return vertices as a list of tuples. """
        return np.array(self.vertices)

    #def get_data(self, fields=None):
    #    """ Return data as an array, regardless of internal type. Optionally
    #    takes the keyword argument *fields*, which is an iterable listing the
    #    columns from the data dictionary to retrieve. """
    #    if hasattr(self.data, 'keys') and hasattr(self.data.values, '__call__'):
    #        if fields is not None:
    #            data = np.array([self.data[key] for key in fields])
    #        else:
    #            data = np.array(self.data.values())
    #    else:
    #        data = np.array(self.data)
    #    return data.T

    def get_coordinate_lists(self):
        """ Return X, Y, and Z lists. If self.rank == 2, Z will be
        zero-filled. """
        X = [i[0] for i in self.vertices]
        Y = [i[1] for i in self.vertices]
        if self.rank == 3:
            Z = [i[2] for i in self.vertices]
            return X, Y, Z
        else:
            return X, Y

    def shift(self, shift_vector):
        """ Shift feature by the amount given by a vector. Operation
        occurs in-place """
        if len(shift_vector) != self.rank:
            raise GGeoError('Shift vector length must equal geometry rank.')

        if self.rank == 2:
            f = lambda pt: (pt[0] + shift_vector[0], pt[1] + shift_vector[1])
        elif self.rank == 3:
            f = lambda pt: (pt[0] + shift_vector[0], pt[1] + shift_vector[1],
                            pt[2] + shift_vector[2])
        self.vertices = map(f, self.vertices)
        return

    def _matmult(self, A, x):
        """ Return Ax=b """
        b = []
        for a in A:
            b.append(sum([ai * xi for ai, xi in zip(a, x)]))
        return b

    def rotate2d(self, thetad, origin=(0, 0)):
        """ Rotate rank 2 Multipoint around *origin* counter-clockwise by
        *thetad* degrees. """
        # First, shift by the origin
        self.shift([-a for a in origin])

        # Multiply by a rotation matrix
        theta = thetad / 180.0 * math.pi
        R = ((math.cos(theta), -math.sin(theta)),
             (math.sin(theta), math.cos(theta)))
        rvertices = [self._matmult(R, x) for x in self.vertices]
        self.vertices = rvertices

        # Shift back
        self.shift(origin)
        return

    def _subset(self, idxs):
        """ Return a subset defined by index in *idxs*. """
        vertices = [self.vertices[i] for i in idxs]
        data = [self.data[i] for i in idxs]
        subset = type(self)(vertices, data=data, properties=self.properties)
        return subset

    def distances_to(self, pt):
        A = np.array(self.vertices)
        P = np.tile(np.array(pt.vertex), (A.shape[0], 1))
        d = np.sqrt(np.sum((A-P)**2, 1))
        return d

    def within_radius(self, pt, radius):
        """ Return Multipoint of subset of member vertices that are within
        *radius* of *pt*.
        """
        distances = self.distances_to(pt)
        nearidx = [i for i,d in enumerate(distances) if d < radius]
        subset = self._subset(nearidx)
        return subset

    def nearest_point_to(self, pt):
        """ Returns the internal point that is nearest to pt (Point class).

        Warning: If two points are equidistant, only one will be returned.
        """
        distances = self.distances_to(pt)
        idx = np.argmin(distances)
        return self[idx]

    def get_extents(self):
        """ Calculate a bounding box. """
        def gen_minmax(G):
            """ Get the min/max from a single pass through a generator. """
            mn = mx = G.next()
            for x in G:
                mn = min(mn, x)
                mx = max(mx, x)
            return mn, mx
        # Get the min/max for a generator defined for each dimension
        return map(gen_minmax,
                    map(lambda i: (c[i] for c in self.vertices),
                        range(self.rank)))

    # This code should compute the convex hull of the points and then test the
    # hull's combination space
    # Alternatively, calculate the eigenvectors, rotate, and cherrypick the
    # points
    #def max_dimension(self):
    #    """ Return the two points in the Multipoint that are furthest
    #    from each other. """
    #    dist = lambda xy0, xy1: math.sqrt((xy1[0]-xy0[0])**2 +
    #                                      (xy1[1]-xy0[1])**2)

    #    P = [(p0, p1) for p0 in self.vertices for p1 in self.vertices]
    #    D = map(dist, (p[0] for p in P), (p[1] for p in P))
    #    return P[D.index(max(D))]

    def to_xyfile(self, fnm, fields=None, delimiter=' ', header=None):
        """ Write data to a delimited ASCII table.

        fnm         :   filename to write to

        kwargs:
        fields      :   specify the fields to be written (default all)

        Additional kwargs are passed to `xyfile.write_xy`.
        """
        xyfile.write_xy(self.get_vertices(), fnm, delimiter=delimiter, header=header)
        return

    def as_geojson(self, **kwargs):
        """ Print representation of internal data as a GeoJSON string.

        Parameters
        ----------
        crs : coordinate reference system
        crs_fmt : format of `crs`; may be one of ('epsg','ogc_crs_urn')
        bbox : an optional bounding box tuple in the form (w,e,s,n)
        """
        writer = geojson.GeoJSONWriter(self, **kwargs)
        return writer.print_json()

    def to_geojson(self, f, **kwargs):
        """ Write data as a GeoJSON string to a file-like object `f`.

        Parameters
        ----------
        f : file-like object to recieve the GeoJSON string

        *kwargs* include:
        crs : coordinate reference system
        crs_fmt : format of `crs`; may be one of ('epsg','ogc_crs_urn')
        bbox : an optional bounding box tuple in the form (w,e,s,n)
        """
        writer = geojson.GeoJSONWriter(self, **kwargs)
        writer.write_json(f)
        return writer

    def to_vtk(self, f, **kwargs):
        """ Write data to an ASCII VTK .vtp file. """
        vtk.mp2vtp(self, f, **kwargs)
        return


class ConnectedMultipoint(Multipoint):
    """ Class for Multipoints in which vertices are assumed to be connected. """

    def length(self, spherical=False):
        """ Returns the length of the line/boundary. """
        if spherical is True:
            raise NotImplementedError("Spherical metrics not implemented")
        points = [Point(i) for i in self.vertices]
        distances = [a.distance(b) for a, b in zip(points[:-1], points[1:])]
        return sum(distances)

    def segments(self):
        """ Returns an iterator of adjacent line segments. """
        return (Line(self.vertices[i:i+2]) for i in range(len(self.vertices)-1))

    def segment_tuples(self):
        """ Returns an iterator of adjacent line segments as coordinate tuples. """
        return ((self.vertices[i], self.vertices[i+1])
                for i in range(len(self.vertices)-1))

    def intersects(self, other):
        """ Return whether an intersection exists with another geometry. """
        interxbool = (_vecgeo.intersects(a[0][0], a[1][0], b[0][0], b[1][0],
                                         a[0][1], a[1][1], b[0][1], b[1][1])
                    for a in self.segments() for b in other.segments())
        if self._bbox_overlap(other) and (True in interxbool):
            return True
        else:
            return False

    def intersections(self, other):
        """ Return the intersections with another geometry. """
        interx = (_vecgeo.intersections(a[0][0], a[1][0], b[0][0], b[1][0],
                                        a[0][1], a[1][1], b[0][1], b[1][1])
                    for a in self.segments() for b in other.segments())
        return filter(lambda a: np.nan not in a, interx)

    def shortest_distance_to(self, pt):
        """ Return the shortest distance from a point on the Multipoint
        boundary to *pt* (Point) """
        point_dist = map(_vecgeo.pt_nearest,
                                [pt.vertex for seg in self.segments()],
                                [seg[0].vertex for seg in self.segments()],
                                [seg[1].vertex for seg in self.segments()])
        distances = [i[1] for i in point_dist]
        return min(distances)

    def nearest_on_boundary(self, pt):
        """ Returns the point on the Multipoint boundary that is nearest to pt
        (Point).

        Warning: If two points are equidistant, only one will be returned.
        """
        point_dist = map(_vecgeo.pt_nearest,
                                [pt.vertex for seg in self.segments()],
                                [seg[0].vertex for seg in self.segments()],
                                [seg[1].vertex for seg in self.segments()])
        distances = [i[1] for i in point_dist]
        return Point(point_dist[distances.index(min(distances))][0])


class Line(ConnectedMultipoint):
    """ This defines the polyline class, from which geographic line
    objects can be constructed. Line objects consist of joined,
    georeferenced line segments.
    """
    _geotype = "Line"

    #def __repr__(self):
    #    return 'Line(' + reduce(lambda a,b: str(a) + ' ' + str(b),
    #            self.vertices) + ')'

    def __getitem__(self, idx):
        if not isinstance(idx, slice):
            return super(Line, self).__getitem__(idx)
        else:
            return type(self)(self.vertices[idx], data=self.data[idx],
                              properties=self.properties, crs=self._crs)


    def add_vertex(self, vertex):
        """ Add a vertex to self.vertices. """
        if isinstance(vertex, Point):
            if self.rank == 2:
                self.vertices.append((vertex.x, vertex.y))
            elif self.rank == 3:
                self.vertices.append((vertex.x, vertex.y, vertex.z))
            self.data += vertex.data
        else:
            if self.rank == 2:
                self.vertices.append((vertex[0], vertex[1]))
            elif self.rank == 3:
                self.vertices.append((vertex[0], vertex[1], vertex[2]))

    def remove_vertex(self, index):
        """ Removes a vertex from the register by index. """
        self.vertices.pop(index)

    def extend(self, other):
        """ Combine two lines, provided that that the data formats are similar.
        """
        if self.rank == other.rank:
            if self._geotype == other._geotype:
                vertices = self.vertices + other.vertices
                data = self.data + other.data
            else:
                GGeoError('Cannot add inconsistent geometry types')
        else:
            GGeoError('Cannot add geometries with inconsistent rank')
        return Line(vertices, data=data)

    def distances(self):
        """ Returns the cumulative length of each segment, prefixed by zero. """
        d = [0.0]
        for i, vert in enumerate(self.vertices[1:]):
            d_ = math.sqrt(sum([(a-b)**2 for a,b in zip(self.vertices[i], vert)]))
            d.append(d_ + d[i])
        return d

    def displacement(self):
        """ Returns the distance between the first and last vertex. """
        return Point(self.vertices[0]).distance(Point(self.vertices[-1]))

    def to_polygon(self):
        """ Returns a polygon. """
        return Polygon(self.vertices)

    def to_shapely(self):
        """ Returns a Shapely LineString instance. """
        try:
            if self.rank == 2:
                return geometry.LineString([(v[0], v[1]) for v in self.vertices])
            elif self.rank == 3:
                return geometry.LineString([(v[0], v[1], v[2]) for v in self.vertices])
        except NameError:
            raise GuppyError('Shapely module not available\n')


class Polygon(ConnectedMultipoint):
    """ This defines the polygon class, from which geographic
    polygons objects can be created. Polygon objects consist of
    point nodes enclosing an area.
    """
    _geotype = "Polygon"
    subs = []

    def __init__(self, vertices, data=None, properties=None, subs=None, **kwargs):
        Multipoint.__init__(self, vertices, data=data, properties=properties, **kwargs)
        if vertices[0] != vertices[-1]:
            self.vertices.append(vertices[0])
        self.subs = subs if subs is not None else []
        return

    #def __repr__(self):
    #    return 'Polygon(' + reduce(lambda a,b: str(a) + ' ' + str(b),
    #            self.vertices) + ')'

    def perimeter(self):
        """ Return the perimeter of the polygon. If there are sub-polygons,
        their perimeters are added recursively. """
        return self.length() + sum([p.perimeter() for p in self.subs])

    def area(self):
        """ Return the two-dimensional area of the polygon. If there are
        sub-polygons, their areas are subtracted. """
        a = 0.0
        for i in range(len(self.vertices)-1):
            a += 0.5 * abs((self.vertices[i][0] + self.vertices[i+1][0])
                         * (self.vertices[i][1] - self.vertices[i+1][1]))
        return a - sum(map(lambda p: p.area(), self.subs))

    def contains(self, pt):
        """ Returns True if pt is inside or on the boundary of the
        polygon, and False otherwise.
        """
        def possible(pt, v1, v2):
            """ Quickly assess potential for an intersection with an x+
            pointing ray. """
            x = pt.vertex[0]
            y = pt.vertex[1]
            if ( ((y > v1[1]) is not (y > v2[1]))
            and ((x < v1[0]) or (x < v2[0])) ):
                return True
            else:
                return False

        # Find how many boundaries a ray pointing out from point crosses
        bool2int = lambda tf: (tf and 1 or 0)
        rvertices = deque(self.vertices)
        rvertices.rotate(1)
        segments = [(v1, v2) for v1, v2 in zip(self.vertices, rvertices)
                    if possible(pt, v1, v2)]

        n_intersect = sum([bool2int(
            isinstance(ray_intersection(pt.vertex, seg[0], seg[1]), tuple))
            for seg in segments])

        if n_intersect % 2 == 1:    # If odd, point is inside so check subpolys
            if True not in (p.contains(pt) for p in self.subs):
                return True
        return False                # Point was outside or was in a subpoly

    def to_polyline(self):
        """ Returns a self-closing polyline. Discards sub-polygons. """
        return Line(self.vertices)

    def to_shapely(self):
        """ Returns a Shapely Polygon instance. """
        try:
            shp = geometry.Polygon(self.vertices,
                                   interiors=[p.vertices for p in self.subs])
        except NameError:
            raise ImportError('Shapely module did not import\n')
        return shp


class GuppyError(Exception):
    """ Base class for guppy module errors. """
    def __init__(self, message=''):
        self.message = message
    def __str__(self):
        return self.message


class GInitError(GuppyError):
    """ Exception to raise when a guppy object fails to initialize. """
    def __init__(self, message=''):
        self.message = message


class GUnitError(GuppyError):
    """ Exception to raise there is a projected unit problem. """
    def __init__(self, message=''):
        self.message = message


class GGeoError(GuppyError):
    """ Exception to raise when a guppy object attempts an invalid transform. """
    def __init__(self, message=''):
        self.message = message

class CRSError(GuppyError):
    """ Exception to raise for invalid geodetic operations. """
    def __init__(self, message=''):
        self.message = message

def ray_intersection(pt, endpt1, endpt2, direction=0.0):
    """ Determines whether a ray intersects a line segment. If yes,
    returns the point of intersection. If no, return None. Input
    "points" should be tuples or similar. Input direction is in
    radians, and defines the ray path from pt.
    """
    m_ray = math.tan(direction)
    if endpt2[0] != endpt1[0]:
        m_lin = float(endpt2[1] - endpt1[1]) / float(endpt2[0] - endpt1[0])
        if m_ray == m_lin:      # Lines are parallel
            return
        else:
            x_int = ( (m_ray * pt[0] - m_lin * endpt1[0] - pt[1] + endpt1[1])
                / (m_ray - m_lin) )

        # Test that y_int is within segment and ray points toward segment
        if ( (x_int >= endpt1[0]) is not (x_int >= endpt2[0]) and
            (x_int-pt[0] > 0) is (math.cos(direction) > 0) ):
            y_int = ( (m_ray * m_lin * pt[0] - m_ray * m_lin * endpt1[0]
                + m_ray * endpt1[1] - m_lin * pt[1]) / (m_ray - m_lin) )
            return (x_int, y_int)
        else:
            return

    else:       # Line segment is vertical
        if direction % math.pi/2. == 0.0 and direction != 0.0:
            # Lines are parallel
            return
        x_int = float(endpt1[0])
        y_int = (x_int - pt[0]) * m_ray + pt[1]
        # Test that y_int is within segment and ray points toward segment
        if ( (y_int >= endpt1[1]) is not (y_int >= endpt2[1]) and
            (x_int-pt[0] > 0) is (math.cos(direction) > 0) ):
            return (x_int, y_int)
        else:
            return


def distance(pntlist, angular_unit="deg", space_unit="km", method="vicenty"):
    """ Computes the great circle distance between n point pairs on a
    sphere. Returns a list of length (n-1)

    [pntlist] contains a list of point objects

    [angular_unit] may be "deg" (default) or "rad".

    [space_unit] may be "km" (kilometers, default), "m" (meters), "mi"
    (miles), "ft" (feet), or "nm" (nautical miles).

    [method] may be "vicenty" (default) or "haversine". The Haversine
    method is roughly 20% faster, but may yield rounding errors when
    coordinates are antipodal.
    """

    radius = 6371.

    if angular_unit == "deg":
        xpts = [i.x * 3.14159 / 180. for i in pntlist]
        ypts = [i.y * 3.14159 / 180. for i in pntlist]
    elif angular_unit == "rad":
        xpts = [i.x for i in pntlist]
        ypts = [i.y for i in pntlist]
    else:
        raise GUnitError("Angular unit unrecognized")
        return None

    distances = []

    for i in xrange(len(pntlist)-1):

        x1 = xpts[i]
        x2 = xpts[i+1]
        y1 = ypts[i]
        y2 = ypts[i+1]
        dx = x2 - x1
        dy = y2 - y1
        if method == "haversine":
            try:
                distance = 2 * radius * math.asin(math.sqrt((math.sin(dy /
                    2.))**2 + math.cos(y1) * math.cos(y2) *
                    (math.sin(dx / 2.))**2))
            except GGeoError:
                traceback.print_exc()
        elif method == "vicenty":
            try:
                a = math.sqrt((math.cos(y2) * math.sin(dx))**2 +
                    (math.cos(y1) * math.sin(y2) - math.sin(y1) *
                    math.cos(y2) * math.cos(dx))**2)
                b = (math.sin(y1) * math.sin(y2) + math.cos(y1) *
                    math.cos(y2) * math.cos(dx))
                distance = radius * math.atan2(a, b)
            except ZeroDivisionError:
                raise GGeoError("Zero in denominator")
                return None
            except:
                traceback.print_exc()
        else:
            raise Exception("Distance method unrecognized")
            return None

        distances.append(distance)

    if space_unit == "km": pass
    elif space_unit == "m": distances = [i * 1000. for i in distances]
    elif space_unit == "mi": distances = [i * 0.6213712 for i in distances]
    elif space_unit == "ft": distances = [i * 3280.840 for i in distances]
    elif space_unit == "nm": distances = [i * 0.5399568 for i in distances]
    else:
        print "Space unit unrecognized"
        return None

    return distances


def walk(start_pt, distance, bearing, azimuth=0.0, spherical=False):
    """ Returns the point reached when moving in a given direction for
    a given distance from a specified starting location.

        start_pt (point): starting location
        distance (float): distance to walk
        bearing (float): horizontal walk direction in radians
        azimuth (float): vertical walk direction in radians

        [NOT IMPLEMENTED]
        spherical (bool): use a spherical reference surface (globe)
    """
    if azimuth != 0.0:
        distxy = distance * math.sin(azimuth)
        dz = distance * math.cos(azimuth)
    else:
        distxy = distance
        dz = 0.0
    dx = distxy * math.sin(bearing)
    dy = distxy * math.cos(bearing)

    if start_pt.rank == 3:
        return Point((start_pt.x+dx, start_pt.y+dy, start_pt.z+dz))
    elif start_pt.rank == 2:
        if azimuth != 0:
            sys.stderr.write("Warning: start_pt has rank 2 but azimuth is "
                             "nonzero\n")
        return Point((start_pt.x+dx, start_pt.y+dy))


def sortby(A, B):
    """ Sort a list A by the values in an ordered list B. """
    if len(A) != len(B):
        raise GGeoError("A and B must be of the same length")
    comb = zip(B,A)
    comb.sort()
    return [i[1] for i in comb]


def tighten(X, Z):
    """ Return a list of corrected measurements from observations of
    topography across a cross-section. The inputs are equal length
    lists of observed distance and elevation.

    Usage scenario: While surveying transects using a tape, the tape
    is anchored to the topographical surface, rather than directly
    between same-height endpoints.
    """
    if len(X) != len(Z):
        raise GGeoError('Observation vectors must have equal length')

    DZ = [z2-z1 for z2,z1 in zip(Z[1:], Z[:-1])]
    DX = [x2-x1 for x2,x1 in zip(X[1:], X[:-1])]

    DXt = [math.sqrt(x*x-z*z) for x,z in zip(DX, DZ)]

    Xt = map(lambda i: sum(DXt[:i]) + X[0], range(len(DX)))

    return zip(Xt, Z)

<|MERGE_RESOLUTION|>--- conflicted
+++ resolved
@@ -156,49 +156,9 @@
             else:
                 return math.atan(dy / dx) + math.pi
 
-<<<<<<< HEAD
         else:
             raise CRSError("Cannot compute azimuth between point in different "
                            "coordinate systems")
-=======
-        elif spherical is True:
-            raise NotImplementedError
-        else:
-            raise Exception("Value for 'spherical' kwarg not understood")
-        return
-
-    def azimuth(self, other, spherical=False):
-        """ Returns the azimuth from self to other in radians. Returns None
-        if points are coincident. """
-
-        if self.z is None:
-            raise GGeoError("Point.azimuth() cannot be called from a rank 2 "
-                            "coordinate.")
-        elif other.z is None:
-            raise GGeoError("Point.azimuth() cannot be called on a rank 2 "
-                            "coordinate.")
-
-        distxy = math.sqrt((self.x-other.x)**2. + (self.y-other.y)**2.)
-        dz = other.z - self.z
-
-        if self._crs == LONLAT and other._crs == LONLAT:
-            az1, _, _ = Geod.inv(self.x, self.y, other.x, other.y)
-            return az1
-
-        elif self._crs != LONLAT and other._crs != LONLAT:
-            if distxy == 0.0:
-                if dz > 0.0:
-                    return 0.5 * np.pi
-                elif dz < 0.0:
-                    return -0.5 * np.pi
-                elif dz == 0.0:
-                    return np.nan
-            else:
-                return math.atan(dz / distxy)
-
-        else:
-            raise CRSError("Cannot compute azimuth between point in different coordinate systems")
->>>>>>> fb3c05d9
 
     def walk(self, distance, bearing, azimuth=0.0, spherical=False):
         """ Wraps walk() """
